<p align="center">
  <img src=".assets/devika-avatar.png" alt="Devika Logo" width="250">
</p>

<h1 align="center">🚀 Devika - Agentic AI Software Engineer 👩‍💻</h1>

![devika screenshot](.assets/devika-screenshot.png)

> [!IMPORTANT]  
> This project is currently in a very early development/experimental stage. There are a lot of unimplemented/broken features at the moment. Contributions are welcome to help out with the progress!

## Table of Contents

- [About](#about)
- [Key Features](#key-features)
- [System Architecture](#system-architecture)
- [Quick Start](#quick-start)
- [Installation](#installation)
- [Getting Started](#getting-started)
- [Configuration](#configuration)
- [Under The Hood](#under-the-hood)
  - [AI Planning and Reasoning](#ai-planning-and-reasoning)
  - [Keyword Extraction](#keyword-extraction)
  - [Browser Interaction](#browser-interaction)
  - [Code Writing](#code-writing)
- [Community Discord Server](#community-discord-server)
- [Contributing](#contributing)
- [License](#license)

## About

Devika is an advanced AI software engineer that can understand high-level human instructions, break them down into steps, research relevant information, and write code to achieve the given objective. Devika utilizes large language models, planning and reasoning algorithms, and web browsing abilities to intelligently develop software.

Devika aims to revolutionize the way we build software by providing an AI pair programmer who can take on complex coding tasks with minimal human guidance. Whether you need to create a new feature, fix a bug, or develop an entire project from scratch, Devika is here to assist you.

> [!NOTE]
> Devika is modeled after [Devin](https://www.cognition-labs.com/introducing-devin) by Cognition AI. This project aims to be an open-source alternative to Devin with an "overly ambitious" goal to meet the same score as Devin in the [SWE-bench](https://www.swebench.com/) Benchmarks... and eventually beat it?

## Demos

https://github.com/stitionai/devika/assets/26198477/cfed6945-d53b-4189-9fbe-669690204206

## Key Features

- 🤖 Supports **Claude 3**, **GPT-4**, **GPT-3.5**, and **Local LLMs** via [Ollama](https://ollama.com). For optimal performance: Use the **Claude 3** family of models.
- 🧠 Advanced AI planning and reasoning capabilities
- 🔍 Contextual keyword extraction for focused research
- 🌐 Seamless web browsing and information gathering
- 💻 Code writing in multiple programming languages
- 📊 Dynamic agent state tracking and visualization
- 💬 Natural language interaction via chat interface
- 📂 Project-based organization and management
- 🔌 Extensible architecture for adding new features and integrations

## System Architecture

Devika's system architecture consists of the following key components:

1. **User Interface**: A web-based chat interface for interacting with Devika, viewing project files, and monitoring the agent's state.
2. **Agent Core**: The central component that orchestrates the AI planning, reasoning, and execution process. It communicates with various sub-agents and modules to accomplish tasks.
3. **Large Language Models**: Devika leverages state-of-the-art language models like **Claude**, **GPT-4**, and **Local LLMs via Ollama** for natural language understanding, generation, and reasoning.
4. **Planning and Reasoning Engine**: Responsible for breaking down high-level objectives into actionable steps and making decisions based on the current context.
5. **Research Module**: Utilizes keyword extraction and web browsing capabilities to gather relevant information for the task at hand.
6. **Code Writing Module**: Generates code based on the plan, research findings, and user requirements. Supports multiple programming languages.
7. **Browser Interaction Module**: Enables Devika to navigate websites, extract information, and interact with web elements as needed.
8. **Knowledge Base**: Stores and retrieves project-specific information, code snippets, and learned knowledge for efficient access.
9. **Database**: Persists project data, agent states, and configuration settings.

Read [**ARCHITECTURE.md**](https://github.com/stitionai/devika/blob/main/ARCHITECTURE.md) for the detailed documentation.

## Quick Start

The easiest way to run the project locally:

1. Install `uv` - Python Package manager (https://github.com/astral-sh/uv)
2. Install `bun` - JavaScript runtime (https://bun.sh/docs/installation)
3. Install and setup `Ollama` (https://ollama.com/) 

For ollama you need to install the [models](https://ollama.com/models)
For API models, configure the API keys in the `config.toml` file. For this, we provide `sample.config.toml` <br><br>
create and set the API Keys in the `config.toml` file. (This will soon be moving to the UI where you can set these keys from the UI itself without touching the command-line, want to implement it? See this issue: https://github.com/stitionai/devika/issues/3)

Then execute the following set of command:

```
ollama serve
git clone https://github.com/stitionai/devika.git
cd devika/
uv venv
source .venv/bin/activate
uv pip install -r requirements.txt
playwright install --with-deps
cd ui/
bun install
bun run dev
cd ..
python3 devika.py
```

Docker images will be released soon. :raised_hands:

## Installation
Devika requires the following things as dependencies:
- Ollama (follow the instructions here to install it: [https://ollama.com/](https://ollama.com/))
- Bun (follow the instructions here to install it: [https://bun.sh/](https://bun.sh/))

To install Devika, follow these steps:

1. Clone the Devika repository:
   ```bash
   git clone https://github.com/stitionai/devika.git
   ```
2. Navigate to the project directory:
   ```bash
   cd devika
   ```
3. Create a virtual environment and install the required dependencies:
   ```bash
   uv venv
   uv pip install -r requirements.txt
   ```
4. Install the required dependencies:
   ```bash
   pip install -r requirements.txt
   playwright install --with-deps # installs browsers in playwright (and their deps) if required
   ```
5. Set up the necessary API keys and configuration (see [Configuration](#configuration) section).
6. Start the Devika server:
   ```bash
   python devika.py
   ```
7. Compile and run the UI server:
   ```bash
   cd ui/
   bun install
   bun run dev
   ```
8. Access the Devika web interface by opening a browser and navigating to `http://127.0.0.1:3000`.

## Getting Started

To start using Devika, follow these steps:

1. Open the Devika web interface in your browser.
2. Create a new project by clicking on the "New Project" button and providing a name for your project.
3. Select the desired programming language and model configuration for your project.
4. In the chat interface, provide a high-level objective or task description for Devika to work on.
5. Devika will process your request, break it down into steps, and start working on the task.
6. Monitor Devika's progress, view generated code, and provide additional guidance or feedback as needed.
7. Once Devika completes the task, review the generated code and project files.
8. Iterate and refine the project as desired by providing further instructions or modifications.

## Configuration

<<<<<<< HEAD
Devika requires certain configuration settings and API keys to function properly. use the `sample.config.toml` file with the following information:

- create a `config.toml` file in the root directory of the project.
- `OPENAI_API_KEY`: Your OpenAI API key for accessing GPT models.
- `CLAUDE_API_KEY`: Your Anthropic API key for accessing Claude models.
- `GEMINI_API_KEY`: Your Gemini API key for accessing Gemini models.
- `MISTRAL_API_KEY`: Your Mistral API key for accessing Mistral models.
- `BING_API_KEY`: Your Bing Search API key for web searching capabilities.
- `DATABASE_URL`: The URL for your database connection.
- `LOG_DIRECTORY`: The directory where Devika's logs will be stored.
- `PROJECT_DIRECTORY`: The directory where Devika's projects will be stored.
=======
Devika requires certain configuration settings and API keys to function properly. Rename the `sample.config.toml` to `config.toml` and update the file with the following information:

- `SQLITE_DB`: The path to the SQLite database file for storing Devika's data.
- `SCREENSHOTS_DIR`: The directory where screenshots captured by Devika will be stored.
- `PDFS_DIR`: The directory where PDF files processed by Devika will be stored.
- `PROJECTS_DIR`: The directory where Devika's projects will be stored.
- `LOGS_DIR`: The directory where Devika's logs will be stored.
- `REPOS_DIR`: The directory where Git repositories cloned by Devika will be stored.
- `WEB_SEARCH`: This determines the default web search method for browsing the web. Accepted values are: google, bing, or ddgs.
- `BING`: Your Bing Search API key for web searching capabilities.
- `GOOGLE_SEARCH`: Your Google Search API key for web searching capabilities.
- `GOOGLE_SEARCH_ENGINE_ID`: Your Google Search Engine Id for web searching using google.
- `CLAUDE`: Your Anthropic API key for accessing Claude models.
- `NETLIFY`: Your Netlify API key for deploying and managing web projects.
- `OPENAI`: Your OpenAI API key for accessing GPT models.
>>>>>>> f0f33b26

Make sure to keep your API keys secure and do not share them publicly.

### Configuring web search method

Devika currently supports Bing, Google, and DuckDuckGo for web searches. You can configure the web search method using the following options:

1. **Using config.toml**: Modify the value of WEB_SEARCH in config.toml to your preferred method.
2. **Using CLI**: Change the web search method using the command line interface by specifying the --websearch attribute when starting the server.
```bash
   python devika.py --websearch bing
```
3. **Using rest api**: Change the web search method through the REST API. Simply include the web_search parameter in the /api/execute-agent endpoint.

Accepted values are `bing`,`google` and `ddgs`.

## Under The Hood

Let's dive deeper into some of the key components and techniques used in Devika:

### AI Planning and Reasoning

Devika employs advanced AI planning and reasoning algorithms to break down high-level objectives into actionable steps. The planning process involves the following stages:

1. **Objective Understanding**: Devika analyzes the given objective or task description to understand the user's intent and requirements.
2. **Context Gathering**: Relevant context is collected from the conversation history, project files, and knowledge base to inform the planning process.
3. **Step Generation**: Based on the objective and context, Devika generates a sequence of high-level steps to accomplish the task.
4. **Refinement and Validation**: The generated steps are refined and validated to ensure their feasibility and alignment with the objective.
5. **Execution**: Devika executes each step in the plan, utilizing various sub-agents and modules as needed.

The reasoning engine constantly evaluates the progress and makes adjustments to the plan based on new information or feedback received during execution.

### Keyword Extraction

To enable focused research and information gathering, Devika employs keyword extraction techniques. The process involves the following steps:

1. **Preprocessing**: The input text (objective, conversation history, or project files) is preprocessed by removing stop words, tokenizing, and normalizing the text.
2. **Keyword Identification**: Devika uses the BERT (Bidirectional Encoder Representations from Transformers) model to identify important keywords and phrases from the preprocessed text. BERT's pre-training on a large corpus allows it to capture semantic relationships and understand the significance of words in the given context.
3. **Keyword Ranking**: The identified keywords are ranked based on their relevance and importance to the task at hand. Techniques like TF-IDF (Term Frequency-Inverse Document Frequency) and TextRank are used to assign scores to each keyword.
4. **Keyword Selection**: The top-ranked keywords are selected as the most relevant and informative for the current context. These keywords are used to guide the research and information gathering process.

By extracting contextually relevant keywords, Devika can focus its research efforts and retrieve pertinent information to assist in the task completion.

### Browser Interaction

Devika incorporates browser interaction capabilities to navigate websites, extract information, and interact with web elements. The browser interaction module leverages the Playwright library to automate web interactions. The process involves the following steps:

1. **Navigation**: Devika uses Playwright to navigate to specific URLs or perform searches based on the keywords or requirements provided.
2. **Element Interaction**: Playwright allows Devika to interact with web elements such as clicking buttons, filling forms, and extracting text from specific elements.
3. **Page Parsing**: Devika parses the HTML structure of the web pages visited to extract relevant information. It uses techniques like CSS selectors and XPath to locate and extract specific data points.
4. **JavaScript Execution**: Playwright enables Devika to execute JavaScript code within the browser context, allowing for dynamic interactions and data retrieval.
5. **Screenshot Capture**: Devika can capture screenshots of the web pages visited, which can be useful for visual reference or debugging purposes.

The browser interaction module empowers Devika to gather information from the web, interact with online resources, and incorporate real-time data into its decision-making and code generation processes.

### Code Writing

Devika's code writing module generates code based on the plan, research findings, and user requirements. The process involves the following steps:

1. **Language Selection**: Devika identifies the programming language specified by the user or infers it based on the project context.
2. **Code Structure Generation**: Based on the plan and language-specific patterns, Devika generates the high-level structure of the code, including classes, functions, and modules.
3. **Code Population**: Devika fills in the code structure with specific logic, algorithms, and data manipulation statements. It leverages the research findings, code snippets from the knowledge base, and its own understanding of programming concepts to generate meaningful code.
4. **Code Formatting**: The generated code is formatted according to the language-specific conventions and best practices to ensure readability and maintainability.
5. **Code Review and Refinement**: Devika reviews the generated code for syntax errors, logical inconsistencies, and potential improvements. It iteratively refines the code based on its own analysis and any feedback provided by the user.

Devika's code writing capabilities enable it to generate functional and efficient code in various programming languages, taking into account the specific requirements and context of each project.

# Community Discord Server

We have a Discord server for the Devika community, where you can connect with other users, share your experiences, ask questions, and collaborate on the project. To join the server, please follow these guidelines:

- Be respectful: Treat all members of the community with kindness and respect. Harassment, hate speech, and other forms of inappropriate behavior will not be tolerated.
- Contribute positively: Share your ideas, insights, and feedback to help improve Devika. Offer assistance to other community members when possible.
- Maintain privacy: Respect the privacy of others and do not share personal information without their consent.

To join the Devika community Discord server, [click here](https://discord.com/invite/8eYNbPuB).

## Contributing

We welcome contributions to enhance Devika's capabilities and improve its performance. To contribute, please see the [`CONTRIBUTING.md`](CONTRIBUTING.md) file for steps.

## License

Devika is released under the [MIT License](https://opensource.org/licenses/MIT). See the `LICENSE` file for more information.

## Star History

<div align="center">
<a href="https://star-history.com/#stitionai/devika&Date">
 <picture>
   <source media="(prefers-color-scheme: dark)" srcset="https://api.star-history.com/svg?repos=stitionai/devika&type=Date&theme=dark" />
   <source media="(prefers-color-scheme: light)" srcset="https://api.star-history.com/svg?repos=stitionai/devika&type=Date" />
   <img alt="Star History Chart" src="https://api.star-history.com/svg?repos=stitionai/devika&type=Date" />
 </picture>
</a>
</div>

---

We hope you find Devika to be a valuable tool in your software development journey. If you have any questions, feedback, or suggestions, please don't hesitate to reach out. Happy coding with Devika!<|MERGE_RESOLUTION|>--- conflicted
+++ resolved
@@ -74,11 +74,11 @@
 
 1. Install `uv` - Python Package manager (https://github.com/astral-sh/uv)
 2. Install `bun` - JavaScript runtime (https://bun.sh/docs/installation)
-3. Install and setup `Ollama` (https://ollama.com/) 
-
-For ollama you need to install the [models](https://ollama.com/models)
+3. Install and setup `Ollama` (https://ollama.com/) (if you want don't want to use the local models then you can skip this step)
+
+For ollama you need to install the [models](https://ollama.com/models)<br>
 For API models, configure the API keys in the `config.toml` file. For this, we provide `sample.config.toml` <br><br>
-create and set the API Keys in the `config.toml` file. (This will soon be moving to the UI where you can set these keys from the UI itself without touching the command-line, want to implement it? See this issue: https://github.com/stitionai/devika/issues/3)
+create and set the API Keys in the `config.toml` file. you can also set the API keys via the settings page in the UI.<br>
 
 Then execute the following set of command:
 
@@ -124,7 +124,7 @@
    pip install -r requirements.txt
    playwright install --with-deps # installs browsers in playwright (and their deps) if required
    ```
-5. Set up the necessary API keys and configuration (see [Configuration](#configuration) section).
+5. Set up the necessary API keys and  [Configuration](#configuration) 
 6. Start the Devika server:
    ```bash
    python devika.py
@@ -152,50 +152,33 @@
 
 ## Configuration
 
-<<<<<<< HEAD
-Devika requires certain configuration settings and API keys to function properly. use the `sample.config.toml` file with the following information:
-
-- create a `config.toml` file in the root directory of the project.
-- `OPENAI_API_KEY`: Your OpenAI API key for accessing GPT models.
-- `CLAUDE_API_KEY`: Your Anthropic API key for accessing Claude models.
-- `GEMINI_API_KEY`: Your Gemini API key for accessing Gemini models.
-- `MISTRAL_API_KEY`: Your Mistral API key for accessing Mistral models.
-- `BING_API_KEY`: Your Bing Search API key for web searching capabilities.
-- `DATABASE_URL`: The URL for your database connection.
-- `LOG_DIRECTORY`: The directory where Devika's logs will be stored.
-- `PROJECT_DIRECTORY`: The directory where Devika's projects will be stored.
-=======
-Devika requires certain configuration settings and API keys to function properly. Rename the `sample.config.toml` to `config.toml` and update the file with the following information:
-
-- `SQLITE_DB`: The path to the SQLite database file for storing Devika's data.
-- `SCREENSHOTS_DIR`: The directory where screenshots captured by Devika will be stored.
-- `PDFS_DIR`: The directory where PDF files processed by Devika will be stored.
-- `PROJECTS_DIR`: The directory where Devika's projects will be stored.
-- `LOGS_DIR`: The directory where Devika's logs will be stored.
-- `REPOS_DIR`: The directory where Git repositories cloned by Devika will be stored.
-- `WEB_SEARCH`: This determines the default web search method for browsing the web. Accepted values are: google, bing, or ddgs.
-- `BING`: Your Bing Search API key for web searching capabilities.
-- `GOOGLE_SEARCH`: Your Google Search API key for web searching capabilities.
-- `GOOGLE_SEARCH_ENGINE_ID`: Your Google Search Engine Id for web searching using google.
-- `CLAUDE`: Your Anthropic API key for accessing Claude models.
-- `NETLIFY`: Your Netlify API key for deploying and managing web projects.
-- `OPENAI`: Your OpenAI API key for accessing GPT models.
->>>>>>> f0f33b26
-
+Devika requires certain configuration settings and API keys to function properly. use the `sample.config.toml` file and create `config.toml`:
+
+- STORAGE
+   - `SQLITE_DB`: The path to the SQLite database file for storing Devika's data.
+   - `SCREENSHOTS_DIR`: The directory where screenshots captured by Devika will be stored.
+   - `PDFS_DIR`: The directory where PDF files processed by Devika will be stored.
+   - `PROJECTS_DIR`: The directory where Devika's projects will be stored.
+   - `LOGS_DIR`: The directory where Devika's logs will be stored.
+   - `REPOS_DIR`: The directory where Git repositories cloned by Devika will be stored.
+   - `WEB_SEARCH`: This determines the default web search method for browsing the web. Accepted values are: google, bing, or ddgs.
+
+- API KEYS
+   - `BING`: Your Bing Search API key for web searching capabilities.
+   - `GOOGLE_SEARCH`: Your Google Search API key for web searching capabilities.
+   - `GOOGLE_SEARCH_ENGINE_ID`: Your Google Search Engine Id for web searching using google.
+   - `OPENAI`: Your OpenAI API key for accessing GPT models.
+   - `GEMINI`: Your Gemini API key for accessing Gemini models.
+   - `CLAUDE`: Your Anthropic API key for accessing Claude models.
+   - `MISTRAL`: Your Mistral API key for accessing Mistral models.
+   - `GROQ`: Your Groq API key for accessing Groq models.
+   - `NETLIFY`: Your Netlify API key for deploying and managing web projects.
+   
 Make sure to keep your API keys secure and do not share them publicly.
 
 ### Configuring web search method
 
-Devika currently supports Bing, Google, and DuckDuckGo for web searches. You can configure the web search method using the following options:
-
-1. **Using config.toml**: Modify the value of WEB_SEARCH in config.toml to your preferred method.
-2. **Using CLI**: Change the web search method using the command line interface by specifying the --websearch attribute when starting the server.
-```bash
-   python devika.py --websearch bing
-```
-3. **Using rest api**: Change the web search method through the REST API. Simply include the web_search parameter in the /api/execute-agent endpoint.
-
-Accepted values are `bing`,`google` and `ddgs`.
+Devika currently supports Bing, Google, and DuckDuckGo for web searches. You can configure the web search method via UI.
 
 ## Under The Hood
 
